--- conflicted
+++ resolved
@@ -37,16 +37,9 @@
     plt.show()
 """
 
-<<<<<<< HEAD
 from ._models import ASCII_MODEL_DIR as _ascii_dir
 from ._models import format_models, get_model, register_sources
 
-format_models(force=False)
-=======
-from ._models import VERSIONS as versions
-from ._models import get_model, register_sources
-
->>>>>>> 3e5958e2
 SubChandra_1 = get_model(version=1.04)
 SubChandra_2 = get_model(version=1.02)
 Chandra = get_model(version=1.4)
